import collections
import functools
import os

import av
import einops
import imageio.v2 as iio
import jax
import jax.numpy as jp
import matplotlib.pyplot as plt
from matplotlib.animation import FuncAnimation
from matplotlib.widgets import Slider, Button
import numpy as np
import polars as pl
import torch
from tqdm import tqdm
import transformers

from particle_lenia import step_f, Params, multi_step_scan_with_force_and_energy, draw_particles, draw_multi_species_particles

class Embedder:
    def __init__(self):
        self.processor = transformers.AutoProcessor.from_pretrained("openai/clip-vit-base-patch32")
        self.model = transformers.FlaxCLIPModel.from_pretrained("openai/clip-vit-base-patch32")

    def get_embeddings(self, images):
        inputs = self.processor(images=images, return_tensors="np")
        image_features = self.model.get_image_features(**inputs)
        return image_features

def to_storable(n_t):
    d = n_t._asdict()
    d = [{k: np.array(v[i]).tolist() for k, v in d.items()} for i in range(n_t.c_rep.shape[0])]
    return d

@functools.partial(jax.jit, static_argnames=('num_species', 'num_kernels', 'num_growth_funcs'))
def generate_params(key, num_species, num_kernels, num_growth_funcs):
    key, *subkeys = jax.random.split(key, 12)
    mu_k = jax.random.uniform(subkeys[0], (num_species, num_species, num_kernels), minval=1.0, maxval=5.0)
    sigma_k = jax.random.uniform(subkeys[1], (num_species, num_species, num_kernels), minval=0.5, maxval=3.0)

    mu_g = jax.random.uniform(subkeys[3], (num_species, num_growth_funcs), minval=-2.0, maxval=2.0)
    sigma_g = jax.random.uniform(subkeys[4], (num_species, num_growth_funcs), minval=0.1, maxval=1.0)

    w_k = jax.random.uniform(subkeys[6], (num_species, num_species, num_kernels), minval=-0.05, maxval=0.05)
    c_rep = jax.random.uniform(subkeys[7], (num_species, num_species), minval=0.5, maxval=3.0)

    params = Params(
        mu_k=mu_k, 
        sigma_k=sigma_k, 
        w_k=w_k, 
        mu_g=mu_g, 
        sigma_g=sigma_g, 
        c_rep=c_rep
    )
    return params

@functools.partial(jax.jit, static_argnames=('num_particles', 'map_size', 'num_species', 'num_kernels', 'num_growth_funcs'))
def generate_lenia_video(key, num_particles, map_size, num_species, num_kernels, num_growth_funcs):
    # Initial parameters
    
    dt = 0.1

    params = generate_params(key, num_species, num_kernels, num_growth_funcs)

    num_dims = 2
    key, *subkeys = jax.random.split(key, 3)
    x = jax.random.uniform(subkeys[0], [num_particles, num_dims], minval=0, maxval=map_size)
    species = jax.random.randint(subkeys[1], [num_particles], 0, num_species)

    carry, (trajectory, force, energy) = multi_step_scan_with_force_and_energy(params, x, species, dt, 20000, map_size)
    max_force = jp.max(jp.linalg.norm(force, axis=-1))
    median_force = jp.median(jp.linalg.norm(force, axis=-1))

    freq_ps = jp.abs(jp.fft.rfft(energy, axis=0))
    freqs = jp.fft.rfftfreq(energy.shape[0], d=dt)
    freq_idx = jp.argmax(freq_ps, axis=0)
    freq = freqs[freq_idx]
    freq_p = freq_ps[freq_idx]
    median_freq = jp.median(freq)
    median_freq_power = jp.median(freq_p)

    # draw trajectory

<<<<<<< HEAD
    video = draw_particles(trajectory, map_size, start=-3000, offset=1000)
    return params, video, max_force
=======
    video = draw_particles(trajectory, map_size, start=-3000, offset=1000, bloom=True)
    return params, video, max_force, median_force, median_freq, median_freq_power
>>>>>>> bdb652d7

def main():
    write_video = False

    embeddr = Embedder()
    
    batch_params = []
    batch_max_force = []
    batch_median_force = []
    batch_median_freq = []
    batch_median_freq_power = []
    batch_img_features = []
    embed_path = './data/particle_lenia_clip_embeddings1.parquet.zstd'
    embed_backup_path = './data/particle_lenia_clip_embeddings1_backup.parquet.zstd'
    if not os.path.exists(embed_path):
        df = pl.DataFrame()
    else:
        try:
            df = pl.read_parquet(embed_path)
        except:
            df = pl.read_parquet(embed_backup_path)
    pbar = tqdm()

    df_max_force = 20.0
    if 'max_force' in df.columns:
        df = df.filter(pl.col('max_force') < df_max_force)

    key = jax.random.PRNGKey(len(df))

    batch_size = 10

    while True:
        key, *subkeys = jax.random.split(key, 6)
        num_species = int(jax.random.randint(subkeys[0], (), 1, 8))
        num_kernels = int(jax.random.randint(subkeys[1], (), 1, 3))
        num_growth_funcs = int(jax.random.randint(subkeys[2], (), 1, 3))
        num_particles = int(jax.random.choice(subkeys[3], jp.array([100, 200, 400]), ()))
        map_size = 20

        key, *subkeys = jax.random.split(key, batch_size + 1)

        all_params, videos, max_force, median_force, median_freq, median_freq_power = jax.vmap(generate_lenia_video, in_axes=(0, None, None, None, None, None))(jp.array(subkeys), num_particles, map_size, num_species, num_kernels, num_growth_funcs)

        all_params = to_storable(all_params)
        all_params = [all_params[i] for i in range(batch_size) if max_force[i] < df_max_force]
        videos = videos[max_force < df_max_force]
        max_force = max_force[max_force < df_max_force]
        median_force = median_force[median_force < df_max_force]
        median_freq = median_freq[median_freq < df_max_force]
        median_freq_power = median_freq_power[median_freq_power < df_max_force]

        if len(all_params) == 0:
            continue

        if write_video:
            # Choose which rendering method to use
            # Process frames and save to video
            print("Rendering frames...")
            for video in videos:
                file_path = './outputs/particle_lenia.mp4'
                w = iio.get_writer(file_path, format='FFMPEG', mode='I', fps=30)#,
                                #    codec='h264_vaapi',
                                #    output_params=['-vaapi_device',
                                #                   '/dev/dri/renderD128',
                                #                   '-vf',
                                #                   'format=gray|nv12,hwupload'],
                                #    pixelformat='vaapi_vld')
                for frame in np.array(video):
                    w.append_data(frame)
                w.close()

        np_images = []
        for video in videos:
            for image in video:
                np_images.append(np.array(image))


        img_features = embeddr.get_embeddings(np_images)

        batch_params.extend(all_params)
        batch_img_features.extend([img_features[i*videos[0].shape[0]:i*videos[0].shape[0]+videos[0].shape[0]] for i in range(len(all_params))])
        batch_max_force.extend(max_force.tolist())
        batch_median_force.extend(median_force.tolist())
        batch_median_freq.extend(median_freq.tolist())
        batch_median_freq_power.extend(median_freq_power.tolist())

        pbar.update(1)

        if len(batch_params) > batch_size * 2:
            new_df = pl.from_dict({
                'params': batch_params, 
                'img_features': batch_img_features,
                'num_particles': [num_particles] * len(batch_params),
                'max_force': batch_max_force,
                'median_force': batch_median_force,
                'median_freq': batch_median_freq,
                'median_freq_power': batch_median_freq_power
            }, schema_overrides={'img_features': pl.Array(pl.Float32, (3, 512))})
            new_df = new_df.filter(pl.col('max_force') < df_max_force)
            if len(new_df) > 0:
                df = pl.concat([df, new_df], how='diagonal_relaxed')
                batch_params = []
                batch_img_features = []
                batch_max_force = []
                batch_median_force = []
                batch_median_freq = []
                batch_median_freq_power = []

        if len(df) % (4 * batch_size) == 0:
            df.write_parquet(embed_path)
        if len(df) % (10 * batch_size) == 0:
            df.write_parquet(embed_backup_path)

if __name__ == '__main__':
    main()<|MERGE_RESOLUTION|>--- conflicted
+++ resolved
@@ -82,13 +82,8 @@
 
     # draw trajectory
 
-<<<<<<< HEAD
-    video = draw_particles(trajectory, map_size, start=-3000, offset=1000)
-    return params, video, max_force
-=======
     video = draw_particles(trajectory, map_size, start=-3000, offset=1000, bloom=True)
     return params, video, max_force, median_force, median_freq, median_freq_power
->>>>>>> bdb652d7
 
 def main():
     write_video = False
